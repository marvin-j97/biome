/**
 * Copyright (c) Facebook, Inc. and its affiliates.
 *
 * This source code is licensed under the MIT license found in the
 * LICENSE file in the root directory of this source tree.
 */

import {
	DiagnosticAdvice,
	DiagnosticAdviceAction,
	DiagnosticBlessedMessage,
	DiagnosticDescription,
	DiagnosticLocation,
	DiagnosticSuppression,
} from "./types";
import {escapeMarkup, markup} from "@romejs/string-markup";
import stringDiff from "@romejs/string-diff";
import {buildDuplicateLocationAdvice, buildSuggestionAdvice} from "./helpers";
import {SourceLocation} from "@romejs/parser-core";
import {DiagnosticCategory} from "./categories";
import {ResolverQueryResponseNotFound} from "@romejs/core/master/fs/Resolver";
import {UnknownNumber} from "@romejs/ob1";
import {toKebabCase} from "@romejs/string-utils";

type DiagnosticMetadataString = Omit<Partial<DiagnosticDescription>, "message"> & {
	message: string;
};

// The purpose of this is so that we're explicit whenever we want to create a diagnostic message outside of this file
export function createBlessedDiagnosticMessage(
	value: string,
): DiagnosticBlessedMessage {
	return {
		type: "PARTIAL_BLESSED_DIAGNOSTIC_MESSAGE",
		value,
	};
}

function join(conjunction: string, items: Array<string>): string {
	if (items.length === 0) {
		return "";
	} else if (items.length === 1) {
		return items[0];
	} else {
		const popped = items.pop()!;
		return [...items, `${conjunction} ${popped}`].join(", ");
	}
}

function andJoin(items: Array<string>): string {
	return join("and", items);
}
andJoin;

function orJoin(items: Array<string>): string {
	return join("or", items);
}

function addEmphasis(items: Array<string>): Array<string> {
	return items.map((item) => `<emphasis>${item}</emphasis>`);
}

// rome-ignore lint/AEciilnnoptxy;
type InputMessagesFactory = (...params: Array<any>) => DiagnosticMetadataString;

type InputMessagesCategory = {
	[key: string]: string | DiagnosticMetadataString | InputMessagesFactory;
};

type InputMessages = {
	[category: string]: InputMessagesCategory;
};

type OuputMessagesFactoryReturn<Ret extends DiagnosticMetadataString> = Omit<
	Ret,
	"message" | "advice"
> & {
	advice: DiagnosticAdvice;
	message: DiagnosticBlessedMessage;
};

type OutputMessagesFactory<Func extends InputMessagesFactory> = (
	...params: Parameters<Func>
) => OuputMessagesFactoryReturn<ReturnType<Func>>;

type OutputMessagesValue<Value> = Value extends string
	? {
			message: DiagnosticBlessedMessage;
			advice: DiagnosticAdvice;
		}
	: Value extends DiagnosticMetadataString
		? OuputMessagesFactoryReturn<Value>
		: Value extends InputMessagesFactory
			? OutputMessagesFactory<Value>
			: never;

type OutputMessagesCategory<Input extends InputMessagesCategory> = {
	[Key in keyof Input]: OutputMessagesValue<Input[Key]>
};

type OutputMessages<Input extends InputMessages> = {
	[Key in keyof Input]: OutputMessagesCategory<Input[Key]>
};

// This is a lot of gross meta programming
function createMessages<Input extends InputMessages>(
	messages: Input,
): OutputMessages<Input> {
	// rome-ignore lint/noExplicitAny
	const out: OutputMessages<Input> = ({} as any);

	for (const categoryName in messages) {
		// rome-ignore lint/noExplicitAny
		const category: OutputMessagesCategory<any> = {};
		out[categoryName] = category;

		const inputCategory = messages[categoryName];
		for (const key in inputCategory) {
			const value = inputCategory[key];

			if (typeof value === "string") {
				category[key] = {
					advice: [],
					message: createBlessedDiagnosticMessage(value),
				};
			} else if (typeof value === "function") {
				// rome-ignore lint/noExplicitAny
				const callback: InputMessagesFactory = (value as any);

				category[key] = function(...params) {
					const {message, ...ret} = callback(...params);
					return {
						advice: [],
						...ret,
						message: createBlessedDiagnosticMessage(message),
					};
				};
			} else {
				// rome-ignore lint/noExplicitAny
				const {message, ...obj} = (value as any);
				category[key] = {
					advice: [],
					...obj,
					message: createBlessedDiagnosticMessage(message),
				};
			}
		}
	}

	return out;
}

function buildJSXOpeningAdvice(
	name: string,
	openingLoc: SourceLocation,
): DiagnosticAdvice {
	return [
		{
			type: "log",
			category: "info",
			text: name === ""
				? "Originated from this opening tag"
				: `Originated from opening tag of <emphasis>${name}</emphasis>`,
		},
		{
			type: "frame",
			location: openingLoc,
		},
	];
}

export const descriptions = createMessages({
	FLAGS: {
		UNSUPPORTED_SHORTHANDS: `Shorthand flags are not supported`,
		INCORRECT_CASED_FLAG: (flag: string) => ({
			message: `Incorrect cased flag name`,
			advice: [
				{
					type: "log",
					category: "info",
					text: markup`Use <emphasis>${toKebabCase(flag)}</emphasis> instead`,
				},
			],
		}),
		INCORRECT_ARG_COUNT: (excessive: boolean, message: string) => ({
			message: excessive ? "Too many arguments" : "Missing arguments",
			advice: [
				{
					type: "log",
					category: "info",
					text: message,
				},
			],
		}),
		DISALLOWED_REVIEW_FLAG: (key: string) => ({
			message: `Flag <emphasis>${key}</emphasis> is not allowed with <emphasis>review</emphasis>`,
		}),
		DISALLOWED_REQUEST_FLAG: (key: string) => ({
			message: `This command does not support the <emphasis>${key}</emphasis> flag`,
		}),
		UNKNOWN_ACTION: (action: string) => ({
			message: `Unknown action ${action}`,
		}),
		NO_FILES_FOUND: (noun: undefined | string) => ({
			message: noun === undefined
				? "No files found"
				: `No files to ${noun} found`,
		}),
	},
	// @romejs/parser-core
	PARSER_CORE: {
		EXPECTED_SPACE: "Expected no space between",
		EXPECTED_EOF: "Expected end of file",
		UNEXPECTED_EOF: "Unexpected end of file",
		UNEXPECTED: (type: string) => ({
			message: markup`Unexpected ${type}`,
		}),
		UNEXPECTED_CHARACTER: (char: string) => ({
			message: markup`Unexpected character <emphasis>${char}</emphasis>`,
		}),
		EXPECTED_TOKEN: (got: string, expected: string) => {
			return {
				message: markup`Expected token ${expected} but got ${got}`,
			};
		},
	},
	// @romejs/codec-js-regexp
	REGEX_PARSER: {
		INVALID_CAPTURE_GROUP_MODIFIER: "Invalid capture group modifier",
		UNCLOSED_GROUP: "Unclosed group",
		UNOPENED_GROUP: "Unopened group",
		INVALID_QUANTIFIER_TARGET: "Invalid target for quantifier",
		UNKNOWN_REGEX_PART: "Unknown regex part",
		REVERSED_CHAR_SET_RANGE: "Range values reversed. Start char code is greater than end char code",
		UNCLOSED_CHAR_SET: "Unclosed character set",
		DUPLICATE_FLAG: "Duplicate regular expression flag",
		INVALID_FLAG: "Invalid regular expression flag",
		REVERSED_QUANTIFIER_RANGE: "Quantifier minimum is greater than maximum",
		NO_TARGET_QUANTIFIER: "Nothing to repeat",
		INVALID_NAMED_CAPTURE: "Invalid named capture referenced",
		UNCLOSED_NAMED_CAPTURE: "Unclosed named capture",
	},
	// @romejs/codec-json
	JSON: {
		SINGLE_QUOTE_USAGE: "You can only use double quoted strings",
		TRAILING_COMMA_VALUE: "Trailing comma is only allowed after a value",
		UNCLOSED_STRING: "Unclosed string",
		UNCLOSED_BLOCK_COMMENT: "Unclosed block comment",
		MISTAKEN_ARRAY_IDENTITY: "Trying to use an array element as an object property. Did you mean to make an object?",
		REDUNDANT_COMMA: "Redundant comma",
		EMPTY_INPUT_IN_JSON: "Empty input",
		PROPERTY_KEY_UNQUOTED_IN_JSON: "Property keys must be quoted in JSON",
		IMPLICIT_OBJECT_IN_JSON: "Objects must be wrapped in curly braces in JSON",
		COMMENTS_IN_JSON: "Comments aren't allowed in JSON",
		TRAILING_COMMA_IN_JSON: "Trailing commas aren't allowed in JSON",
		REGEX_IN_JSON: "Regular expressions aren't allowed in JSON",
		UNKNOWN_WORD_IN_JSON: (word: string) => ({
			message: markup`${word} isn't a valid JSON word`,
		}),
		STRING_NEWLINES_IN_JSON: 'Newlines aren\'t allowed in JSON, you insert a newline by escaping it like this "\\n"',
		UNDEFINED_IN_JSON: "undefined isn't allowed in JSON, you could use null instead",
		BIGINT_IN_JSON: "Bigints aren't allowed in JSON",
		NUMERIC_SEPARATORS_IN_JSON: "Numeric separators are not allowed in JSON",
	},
	// @romejs/codec-semver
	SEMVER: {
		MISSING_MINOR_VERSION: "A minor number is required for a version",
		MISSING_PATCH_VERSION: "A patch number is required for a version",
		EXCESSIVE_VERSION_PARTS: "Too many parts for version",
		INVALID_QUANTIFIER_PART: "Invalid version qualifier part",
		WILDCARD_IN_VERSION: "Wildcard aren't allowed in a hard version",
		INVALID_VERSION_NUMBER: "This isn't a valid version part, expected a number",
		INVALID_RANGE: "A semver range can only be defined with versions",
		BARE_PIPE_WITHOUT_LOOSE: "Bare pipes are only allowed in loose mode",
		UNEXPECTED_WORD: (word: string) => ({
			message: markup`Unexpected word <emphasis>${word}</emphasis>`,
		}),
		UNKNOWN_START: "Unknown start of atom",
		EXPECTED_VERSION: "Unexpected value for version",
	},
	V8: {
		SYNTAX_ERROR: (message: string) => ({message, category: "v8/syntaxError"}),
	},
	// @romejs/core/master/commands/lint.ts
	LINT_COMMAND: {
		INVALID_DECISION_ACTION: (action: string) => ({
			message: markup`<emphasis>${action}</emphasis> is not a valid decision action`,
		}),
		INVALID_DECISION_PART_COUNT: (i: number) => ({
			message: `Segment ${i} contains an invalid number of decision parts`,
		}),
	},
	// @romejs/js-compiler
	LINT: {
<<<<<<< HEAD
		NO_WILL_UPDATE_SET_STATE: {
			category: "lint/noWillUpdateSetState",
			message: "Avoid <emphasis>this.setState</emphasis> in <emphasis>componentWillUpdate</emphasis>",
=======
		JSX_A11Y_ANCHOR_HAS_CONTENT: {
			category: "lint/jsxA11yAnchorHasContent",
			message: "Anchor must have content and the content must be accessible by a screen reader.",
>>>>>>> d7383e0b
		},
		NO_DID_UPDATE_SET_STATE: {
			category: "lint/noDidUpdateSetState",
			message: "Avoid <emphasis>this.setState</emphasis> in <emphasis>componentDidUpdate</emphasis>",
		},
		JSX_A11Y_HEADING_HAS_CONTENT: {
			category: "lint/jsxA11yHeadingHasContent",
			message: "Headings must have content and the content must be accessible by a screen reader.",
		},
		JSX_A11Y_NO_DISTRACTING_ELEMENTS: (element: string) => ({
			category: "lint/jsxA11yNoDistractingElements",
			message: `Do not use ${element} elements as they can create visual accessibility issues and are deprecated.`,
		}),
		JSX_A11Y_ALT_TEXT: {
			category: "lint/jsxA11yAltText",
			message: "<emphasis>img</emphasis>, <emphasis>area</emphasis>, <emphasis>input type='image'</emphasis>, <emphasis>object</emphasis> must have alt text",
		},
		NO_DANGER: {
			category: "lint/noDanger",
			message: "dangerouslySetInnerHTML should be avoided",
		},
		IMPORT_DEFAULT_BASENAME: (prev: string, basename: string) => ({
			category: "lint/importDefaultBasename",
			message: markup`When importing the default, use the basename <emphasis>${basename}</emphasis>`,
			advice: [
				{
					type: "log",
					category: "info",
					text: "If you really meant this then use this instead",
				},
				{
					type: "code",
					code: markup`import {default as ${prev}}`,
				},
			],
		}),
		NO_COMMA_OPERATOR: {
			category: "lint/noCommaOperator",
			message: "Avoid usage of the comma operator. It can lead to easy mistakes and ambiguous code.",
			advice: [
				{
					type: "log",
					category: "info",
					text: "If you want multiple expressions then break it up.",
				},
			],
		},
		NEGATION_ELSE: {
			category: "lint/negationElse",
			message: "Invert the blocks when you have a negation test",
		},
		STYLE_PROP_OBJECT: {
			category: "lint/stylePropObject",
			message: "<emphasis>style</emphasis> property value must be an object.",
		},
		NO_DANGER_WITH_CHILDREN: {
			category: "lint/noDangerWithChildren",
			message: "Only set one of <emphasis>children</emphasis> or <emphasis>props.dangerouslySetInnerHTML</emphasis>.",
		},
		NO_FIND_DOM_NODE: {
			category: "lint/noFindDOMNode",
			message: "Do not use findDOMNode",
		},
		PENDING_FIXES: (
			relativeFilename: string,
			original: string,
			formatted: string,
		) => ({
			category: "lint/pendingFixes",
			message: "Pending formatting and recommended autofixes",
			advice: [
				{
					type: "diff",
					diff: stringDiff(original, formatted),
				},
				({
					type: "action",
					command: "lint",
					shortcut: "f",
					instruction: "To apply fixes and formatting run",
					noun: "Apply fixes and format",
					args: [relativeFilename],
					commandFlags: {
						save: true,
					},
				} as DiagnosticAdviceAction),
				({
					type: "action",
					hidden: true,
					command: "lint",
					shortcut: "o",
					instruction: "To format this file without any fixes run",
					noun: "Only format",
					args: [relativeFilename],
					commandFlags: {
						format: true,
					},
				} as DiagnosticAdviceAction),
			],
		}),
		DUPLICATE_IMPORT_SOURCE: (seenLocation: DiagnosticLocation) => ({
			category: "lint/duplicateImportSource",
			message: "This module has already been imported",
			advice: [
				{
					type: "log",
					category: "info",
					text: "Previously imported here",
				},
				{
					type: "frame",
					location: seenLocation,
				},
			],
		}),
		NO_CHILDREN_PROP: {
			category: "lint/noChildrenProp",
			message: "children should not be passed as a prop",
		},
		PREFER_BLOCK_STATEMENT: {
			category: "lint/preferBlockStatements",
			message: "Block statements are preferred in this position",
		},
		PREFER_TEMPLATE: {
			category: "lint/preferTemplate",
			message: "Template literals are preferred over string concatenation",
		},
		PREFER_WHILE: {
			category: "lint/preferWhile",
			message: "A while loop should be used over a for loop",
		},
		REACT_IN_JSX_SCOPE: {
			category: "lint/reactInJsxScope",
			message: `<emphasis>React</emphasis> must be in scope when using JSX`,
		},
		REACT_JSX_A11Y_HTML_HAS_LANG: {
			category: "lint/jsxA11yHTMLHasLang",
			message: `<emphasis>html</emphasis> elements must have a <emphasis>lang prop</emphasis>.`,
		},
		REACT_JSX_A11Y_IMG_REDUNDANT_ALT: {
			category: "lint/jsxA11yImgRedundantAlt",
			message: `<emphasis>img</emphasis> element alt descriptions must not contain "image", "picture", or "photo"`,
		},
		REACT_JSX_VOID_DOM_ELEMENTS_NO_CHILDREN: (
			element: string,
			properties: Array<string>,
		) => ({
			category: "lint/voidDomElementsNoChildren",
			message: markup`<emphasis>${element}</emphasis> is a void element tag and must not have <emphasis>${orJoin(
				properties,
			)}</emphasis>.`,
		}),
		REACT_JSX_NO_COMMENT_TEXT: {
			category: "lint/jsxNoCommentText",
			message: "Comments inside children should be placed in braces",
		},
		REACT_JSX_NO_TARGET_BLANK: {
			category: "lint/jsxA11yNoTargetBlank",
			message: `Using <emphasis>target="_blank"</emphasis> without <emphasis>rel="noreferrer"</emphasis> is a security risk.`,
		},
		REACT_JSX_A11Y_IFRAME_HAS_TITLE: {
			category: "lint/jsxA11yIframeHasTitle",
			message: `<emphasis>iframe</emphasis> elements should have a <emphasis>title prop</emphasis>.`,
		},
		REACT_JSX_NO_ACCESS_KEY: {
			category: "lint/jsxA11yNoAccessKey",
			message: "The <emphasis>accessKey</emphasis> prop is not allowed. Inconsistencies between keyboard shortcuts and keyboard comments used by screenreader and keyboard only users create a11y complications.",
		},
		REACT_JSX_NO_AUTOFOCUS: {
			category: "lint/jsxA11yNoAutofocus",
			message: "The <emphasis>autoFocus</emphasis> prop should not be used, as it can reduce usability and accessibility for users.",
		},
		REACT_JSX_NO_SCOPE: {
			category: "lint/jsxA11yScope",
			message: "The <emphasis>scope</emphasis> prop can only be used on <emphasis>th</emphasis> elements.",
		},
		REACT_JSX_KEY: (origin: string) => ({
			category: "lint/jsxKey",
			message: markup`Missing the "key" prop for element in ${origin}`,
		}),
		UNSAFE_NEGATION: {
			category: "lint/unsafeNegation",
			message: "Unsafe usage of negation operator in left side of binary expression",
		},
		UNUSED_VARIABLES: (kind: string, name: string) => ({
			category: "lint/unusedVariables",
			message: markup`Unused ${kind} <emphasis>${name}</emphasis>`,
		}),
		UNDECLARED_VARIABLES: (name: string) => ({
			category: "lint/undeclaredVariables",
			message: markup`Undeclared variable <emphasis>${name}</emphasis>`,
		}),
		VARIABLE_CAMEL_CASE: (name: string, camelCaseName: string) => ({
			category: "lint/camelCase",
			message: markup`Variable <emphasis>${name}</emphasis> should be camel cased as <emphasis>${camelCaseName}</emphasis>`,
		}),
		IDENTIFIER_CAMEL_CASE: (name: string, camelCaseName: string) => ({
			category: "lint/camelCase",
			message: markup`Identifier <emphasis>${name}</emphasis> should be camel cased as <emphasis>${camelCaseName}</emphasis>`,
		}),
		CASE_SINGLE_STATEMENT: {
			category: "lint/caseSingleStatement",
			message: "A switch case should only have a single statement. If you want more then wrap it in a block.",
		},
		CONFUSING_LANGUAGE: (
			description: string,
			word: string,
			suggestion: string,
			advice: DiagnosticAdvice,
		) => ({
			category: "lint/confusingLanguage",
			message: description,
			advice: [
				...advice,
				{
					type: "log",
					category: "info",
					text: markup`Consider using <emphasis>${suggestion}</emphasis> instead`,
				},
			],
		}),
		DOUBLE_EQUALS: {
			category: "lint/doubleEquals",
			message: "Use === instead of ==",
			advice: [
				{
					type: "log",
					category: "info",
					text: "== is only allowed when comparing against null",
				},
			],
		},
		EMPTY_MATCHES: {
			category: "lint/emptyMatches",
			message: "The expression can return empty matches, and may match infinitely in some use cases",
		},
		NEGATE_DOUBLE_EQUALS: {
			category: "lint/doubleEquals",
			message: "Use !== instead of !=",
			advice: [
				{
					type: "log",
					category: "info",
					text: "!= is only allowed when comparing against null",
				},
			],
		},
		NO_CATCH_ASSIGN: {
			category: "lint/noCatchAssign",
			message: "Don't reassign catch parameters",
		},
		SPARSE_ARRAY: {
			category: "lint/sparseArray",
			message: "Your array contains an empty slot",
		},
		SINGLE_VAR_DECLARATOR: {
			category: "lint/singleVarDeclarator",
			message: "Declare each variable separately",
		},
		PREFER_FUNCTION_DECLARATIONS: {
			category: "lint/preferFunctionDeclarations",
			message: "Use a function declaration instead of a const function",
		},
		NO_VAR: {
			category: "lint/noVar",
			message: "Variable declarations using `var` are disallowed, use `let` or `const` instead.",
		},
		NO_SHORTHAND_ARRAY_TYPE: {
			category: "lint/noShorthandArrayType",
			message: escapeMarkup("Use Array<T> instead of shorthand T[]"),
		},
		NO_UNSAFE_FINALLY: (type: string) => ({
			category: "lint/noUnsafeFinally",
			message: markup`Unsafe usage of ${type}.`,
		}),
		NO_TEMPLATE_CURLY_IN_STRING: {
			category: "lint/noTemplateCurlyInString",
			message: `Unexpected template string expression.`,
		},
		NO_SHADOW_RESTRICTED_NAMES: (name: string) => ({
			category: "lint/noShadowRestrictedNames",
			message: markup`Shadowing of global property <emphasis>${name}</emphasis>`,
			advice: [
				{
					type: "log",
					category: "info",
					text: "Consider renaming this variable. It's easy to confuse the origin of variables when they're named after a known global.",
				},
			],
		}),
		NO_MULTIPLE_SPACES_IN_REGEX_LITERAL: (count: number) => ({
			category: "lint/noMultipleSpacesInRegularExpressionLiterals",
			message: "Unclear multiple spaces in regular expression",
			advice: [
				{
					type: "log",
					category: "info",
					text: `It's hard to visually count the amount of spaces, it's clearer if you use a quantifier instead. eg / {${String(
						count,
					)}}/`,
				},
			],
		}),
		NO_LABEL_VAR: {
			category: "lint/noLabelVar",
			message: "Labels should not be variable names",
		},
		NO_IMPORT_ASSIGN: (name: string) => ({
			category: "lint/noImportAssign",
			message: markup`<emphasis>${name}</emphasis> is read-only`,
		}),
		NO_EXTRA_BOOLEAN_CAST: {
			category: "lint/noExtraBooleanCast",
			message: `Redundant double negation.`,
		},
		NO_FUNCTION_ASSIGN: {
			category: "lint/noFunctionAssign",
			message: "Reassignment of function declaration",
		},
		NO_EXPLICIT_ANY: {
			category: "lint/noExplicitAny",
			message: "Unexpected any. Specify a different type.",
		},
		NO_EMPTY_CHAR_SET: {
			category: "lint/noEmptyCharacterClass",
			message: "Empty character classes in regular expressions are not allowed",
		},
		NO_DUPLICATE_KEYS: (key: string) => ({
			category: "lint/noDuplicateKeys",
			message: markup`Duplicate key <emphasis>${key}</emphasis>`,
		}),
		NO_POSIX_IN_REGULAR_EXPRESSION: {
			category: "lint/noPosixInRegularExpression",
			message: "POSIX Character Classes and Collating Sequences are not supported in ECMAscript Regular Expressions",
		},
		NO_DUPLICATE_CASE: (value: string) => ({
			category: "lint/noDuplicateCase",
			message: markup`Duplicate case <emphasis>${value}</emphasis> not allowed.`,
		}),
		NO_DUPE_ARGS: (name: string) => ({
			category: "lint/noDupeArgs",
			message: markup`Duplicate argument <emphasis>${name}</emphasis> in function definition`,
		}),
		NO_DELETE: {
			category: "lint/noDelete",
			message: `Unexpected 'delete' operator.`,
		},
		NO_DELETE_VARS: {
			category: "lint/noDeleteVars",
			message: "Variables should not be deleted.",
		},
		NO_DEBUGGER: {
			category: "lint/noDebugger",
			message: "Unexpected 'debugger' statement",
		},
		NO_COND_ASSIGN: {
			category: "lint/noCondAssign",
			message: "Cannot assign variable in loop condition",
		},
		NO_COMPARE_NEG_ZERO: (op: string) => ({
			category: "lint/noCompareNegZero",
			message: `Do not use the '${op}' operator to compare against -0`,
			fixable: op === "===",
		}),
		NO_ASYNC_PROMISE_EXECUTOR: {
			category: "lint/noAsyncPromiseExecutor",
			message: "Promise executor functions should not be async.",
		},
		GETTER_RETURN: (got: string) => ({
			category: "lint/getterReturn",
			message: `Expected a 'return' at end of a getter method but got ${got}`,
		}),
		NO_SETTER_RETURN: {
			category: "lint/noSetterReturn",
			message: `Setter cannot return a value`,
		},
		EMPTY_BLOCKS: {
			category: "lint/emptyBlocks",
			message: "Empty block",
		},
		NO_ARGUMENTS: {
			category: "lint/noArguments",
			message: "Use the rest parameters instead of 'arguments'",
		},
		DUPLICATE_REGEX_GROUP_NAME: (name: string) => ({
			category: "lint/noDuplicateGroupNamesInRegularExpressions",
			message: `Duplicate group name <emphasis>${name}</emphasis> in regular expression`,
		}),
		NO_REFERENCE_TO_NON_EXISTING_GROUP: (name: string) => ({
			category: "lint/noReferenceToNonExistingGroup",
			message: `Reference to non-existent group <emphasis>"${name}"</emphasis>`,
		}),
		DEFAULT_EXPORT_SAME_BASENAME: (
			{
				defaultName,
				defaultType,
				actualFilename,
				correctFilename,
			}: {
				defaultName: string;
				defaultType: string;
				actualFilename: string;
				correctFilename: string;
			},
		) => {
			let adviceMessage = "";

			if (defaultName === "*default*") {
				adviceMessage += "The";
			} else {
				adviceMessage += `Filename should be <emphasis>${correctFilename}</emphasis> or the`;
			}

			adviceMessage += ` ${defaultType} name should be <emphasis>${actualFilename}</emphasis>`;

			return {
				category: "lint/defaultExportSameBasename",
				message: `Filename and the name of a default ${defaultType} should match`,
				advice: [
					{
						type: "log",
						category: "info",
						text: adviceMessage,
					},
				],
			};
		},
		RESTRICTED_GLOBALS: (globalName) => ({
			category: "lint/restrictedGlobals",
			message: markup`The use of the existing global variable <emphasis>${globalName}</emphasis> is not allowed. Use local variable instead.`,
		}),
		SORT_EXPORT_SPECIFIERS: {
			category: "lint/sortImportExportSpecifiers",
			message: `Specifiers of the export declaration should be sorted alphabetically.`,
		},
		SORT_IMPORT_SPECIFIERS: {
			category: "lint/sortImportExportSpecifiers",
			message: `Specifiers of the import declaration should be sorted alphabetically.`,
		},
	},
	PROJECT_MANAGER: {
		NO_VCS: (rootConfigLocation: undefined | DiagnosticLocation) => ({
			category: "projectManager/vscMissing",
			message: "Can't find any version control for this project",
			advice: rootConfigLocation === undefined
				? [
						{
							type: "log",
							category: "info",
							text: "Version control root was set to the project root as it was not configured. To configure a different folder run",
						},
						{
							type: "command",
							command: "rome config set-directory vcs.root DIRECTORY_HERE",
						},
					]
				: [
						{
							type: "log",
							category: "info",
							text: "Version control root was set here",
						},
						{
							type: "frame",
							location: rootConfigLocation,
						},
					],
		}),
		DUPLICATE_PACKAGE: (packageName: string, existing: string) => ({
			category: "projectManager/nameCollision",
			message: `Duplicate package name <emphasis>${packageName}</emphasis>`,
			advice: [
				{
					type: "log",
					category: "info",
					text: markup`Defined already by <filelink target="${existing}" />`,
				},
			],
		}),
		NOT_FOUND: {
			category: "projectManager/missing",
			message: `Couldn't find a project`,
			advice: [
				{
					type: "log",
					category: "info",
					text: "Run <command>rome init</command> in this folder to initialize a project",
				},
			],
		},
		INCORRECT_CONFIG_FILENAME: (validFilenames: Array<string>) => ({
			category: "projectManager/incorrectConfigFilename",
			message: markup`Invalid rome config filename, <emphasis>${validFilenames.join(
				" or ",
			)}</emphasis> are the only valid filename`,
		}),
	},
	FORMAT: {
		DISABLED: {
			category: "format/disabled",
			message: "Format is disabled for this project",
			// TODO advice and better error message
		},
	},
	// @romejs/js-compiler
	COMPILER: {
		CLASSES_UNSUPPORTED: {
			category: "compile/classes",
			message: "The classes transform doesn't know how to transform this",
		},
		JSX_NOT_XML: {
			category: "compile/jsx",
			message: "JSX is not XML",
		},
	},
	// @romejs/string-escape
	STRING_ESCAPE: {
		NOT_ENOUGH_CODE_POINTS: "Not enough code point digits",
		INVALID_STRING_CHARACTER: "Invalid string character (U+0000 to U+001F)",
		INVALID_HEX_DIGIT_FOR_ESCAPE: "Invalid hex digit for unicode escape",
	},
	ANALYZE_DEPENDENCIES: {
		CJS_EXPORT_IN_ES: {
			category: "analyzeDependencies/cjsExportInES",
			message: "You cannot use CommonJS exports in an ES module",
		},
	},
	// @romejs/string-markup
	STRING_MARKUP: {
		UNCLOSED_STRING: "Unclosed string",
		EXPECTED_CLOSING_TAG_NAME: "Expected closing tag name",
		UNKNOWN_START: "Unknown child start",
		EXPECTED_ATTRIBUTE_NAME: "Expected attribute name",
		INCORRECT_CLOSING_TAG_NAME: (expected: string, got: string) => ({
			message: markup`Expected to close ${expected} but found ${got}`,
		}),
		UNCLOSED_TAG: (tagName: string, openLocation: DiagnosticLocation) => ({
			message: markup`Unclosed ${tagName} tag`,
			advice: [
				{type: "log", category: "info", text: "Tag started here"},
				{
					type: "frame",
					location: openLocation,
				},
			],
		}),
		INVALID_ATTRIBUTE_NAME_FOR_TAG: (
			tagName: string,
			attributeName: string,
			validAttributes: Array<string>,
		) => ({
			message: markup`<emphasis>${attributeName}</emphasis> is not a valid attribute name for <emphasis>${tagName}</emphasis>`,
			advice: buildSuggestionAdvice(attributeName, validAttributes),
		}),
		UNKNOWN_TAG_NAME: (tagName: string) => ({
			message: markup`Unknown tag name <emphasis>${tagName}</emphasis>`,
		}),
		RESTRICTED_CHILD: (
			tagName: string,
			allowedParents: Array<string>,
			gotParentName: string = "none",
		) => ({
			message: markup`The tag <emphasis>${tagName}</emphasis> should only appear as a child of ${orJoin(
				addEmphasis(allowedParents),
			)} not <emphasis>${gotParentName}</emphasis>`,
		}),
		RESTRICTED_PARENT: (
			tagName: string,
			allowedChildren: Array<string>,
			gotChildName: string,
		) => ({
			message: markup`The tag <emphasis>${tagName}</emphasis> should only contain the tags ${orJoin(
				addEmphasis(allowedChildren),
			)} not <emphasis>${gotChildName}</emphasis>`,
		}),
		RESTRICTED_PARENT_TEXT: (tagName: string) => ({
			message: markup`The tag <emphasis>${tagName}</emphasis> should not contain any text`,
		}),
	},
	// @romejs/path-match
	PATH_MATCH: {
		INVALID_PATTERN_SEGMENT_PART: "Invalid pattern segment part",
		INVALID_PATH_SEGMENT: "Invalid path segment",
	},
	TESTS: {
		CANCELLED: {
			category: "tests/cancelled",
			message: "Test was cancelled",
		},
		UNDECLARED: {
			message: "No tests declared in this file",
			category: "tests/noneDeclared",
		},
		LOGS: (advice: DiagnosticAdvice) => ({
			message: "Test file produced console logs",
			category: "tests/logs",
			advice: [
				...advice,
				{
					type: "log",
					category: "info",
					text: "Only visible when this test file contains failures",
				},
			],
		}),
	},
	SUPPRESSIONS: {
		UNUSED: (suppression: DiagnosticSuppression) => {
			let description = "";
			if (suppression.startLine === suppression.endLine) {
				description = `line ${suppression.startLine}`;
			} else {
				description += `lines ${suppression.startLine} to ${suppression.endLine}`;
			}

			return {
				message: "Unused suppression. Did not hide any errors.",
				category: "suppressions/unused",
				advice: [
					{
						type: "log",
						category: "info",
						text: `This suppression should hide <emphasis>${description}</emphasis>`,
					},
				],
			};
		},
		MISSING_SPACE: {
			category: "suppressions/missingSpace",
			message: "Missing space between prefix and suppression categories",
		},
		MISSING_TARGET: {
			category: "suppressions/missingTarget",
			message: "We could not find a target for this suppression",
		},
		DUPLICATE: (category: string) => ({
			category: "suppressions/duplicate",
			message: markup`Duplicate suppression category <emphasis>${category}</emphasis>`,
		}),
	},
	SNAPSHOTS: {
		MISSING_NEWLINE_AFTER_CODE_BLOCK: "Newline required after code block",
		MISSING_NEWLINE_BEFORE_CODE_BLOCK: "Newline required before code block end",
		UNCLOSED_CODE_BLOCK: "Unclosed code block",
		EXPECTED_CODE_BLOCK_AFTER_HEADING: "Expected a code block after this heading",
		REDUNDANT: {
			category: "tests/snapshots/redundant",
			message: "Snapshot should not exist",
		},
		MISSING: {
			category: "tests/snapshots/missing",
			message: "Snapshot does not exist",
		},
		INCORRECT: (expected: string, got: string) => ({
			category: "tests/snapshots/incorrect",
			message: "Snapshots do not match",
			advice: [
				{
					type: "diff",
					diff: stringDiff(expected, got),
				},
			],
		}),
		INLINE_COLLISION: {
			category: "tests/snapshots/inlineCollision",
			message: "Trying to update this inline snapshot multiple times",
			advice: [
				{
					type: "log",
					category: "info",
					text: "<emphasis>t.inlineSnapshot</emphasis> can only be called once. Did you call it in a loop?",
				},
			],
		},
		INLINE_MISSING_RECEIVED: {
			category: "tests/snapshots/inlineMissingReceived",
			message: "This inline snapshot call does not have a received argument",
		},
		INLINE_FROZEN: {
			category: "tests/snapshots/frozen",
			message: "Inline snapshot cannot be updated as snapshots are frozen",
		},
		FROZEN: {
			category: "tests/snapshots/frozen",
			message: "Snapshot cannot be updated as snapshots are frozen",
		},
		INLINE_BAD_MATCH: {
			category: "tests/snapshots/incorrect",
			message: "Inline snapshots do not match",
		},
	},
	BUNDLER: {
		TOP_LEVEL_AWAIT_IN_LEGACY: {
			category: "bundler/topLevelAwait",
			message: "This module contains a top level await which isn't supported in wrapper mode",
		},
		DETECTED_CYCLE: (
			localName: string,
			target: string,
			culprit: string,
			path: Array<string>,
		) => {
			function formatPart(part: string, index?: number): string {
				const tagged = `<filelink target="${part}" />`;
				if (part === culprit) {
					return `<highlight i="0" legend>${tagged}</highlight>`;
				} else if (part === target) {
					return `<highlight i="1" legend>${tagged}</highlight>`;
				} else if (index === 0) {
					return `${tagged} <inverse>ENTRY</inverse>`;
				} else {
					return tagged;
				}
			}

			return {
				category: "bundler/moduleCycle",
				message: `The variable <emphasis>${localName}</emphasis> won't be initialized yet`,
				advice: [
					{
						type: "log",
						category: "info",
						text: "This is because the module it belongs to wont be executed yet. This is due to a circular dependency creating a module cycle.",
					},
					{
						type: "log",
						category: "info",
						text: `The likely cause is the file ${formatPart(culprit)} that was required by ${formatPart(
							target,
						)} which created a circular dependency:`,
					},
					{
						type: "list",
						reverse: true,
						ordered: true,
						list: path.map(formatPart),
					},
				],
			};
		},
	},
	RESOLVER: {
		NOT_FOUND: (
			responseType: ResolverQueryResponseNotFound["type"],
			source: string,
			location: DiagnosticLocation,
		) => {
			let messagePrefix = "";
			let category: DiagnosticCategory = "resolver/notFound";

			switch (responseType) {
				case "UNSUPPORTED": {
					messagePrefix = `Unsupported`;
					category = "resolver/unsupported";
					break;
				}
				case "MISSING": {
					messagePrefix = `Cannot find`;
					break;
				}
				case "FETCH_ERROR": {
					messagePrefix = "Failed to fetch";
					category = "resolver/fetchFailed";
					break;
				}
			}

			return {
				message: messagePrefix +
				markup` <emphasis>${source}</emphasis> from <filelink emphasis target="${location.filename}" />`,
				category,
			};
		},
		IMPORT_TYPE_MISMATCH: (
			exportName: string,
			source: string,
			importedAsKing: string,
			actualKind: string,
			exportLoc: undefined | SourceLocation,
		) => ({
			category: "resolver/importTypeMismatch",
			message: `The export <emphasis>${exportName}</emphasis> in <filelink emphasis target="${source}" /> was incorrectly imported as a <emphasis>${importedAsKing}</emphasis> when it's actually a <emphasis>${actualKind}</emphasis>`,
			advice: exportLoc && [
				{
					type: "log",
					category: "info",
					text: `Export was defined here in <filelink emphasis target="${exportLoc.filename}" />`,
				},
				{
					type: "frame",
					location: exportLoc,
				},
			],
		}),
		UNKNOWN_EXPORT: (
			name: string,
			source: string,
			exportedNames: Array<string>,
			formatExportedName: (
				name: string,
			) => {
				location: undefined | DiagnosticLocation;
				source: undefined | string;
			},
		) => ({
			message: `Couldn't find export <emphasis>${name}</emphasis> in <filelink emphasis target="${source}" />`,
			category: "resolver/unknownExport",
			advice: exportedNames.length === 0
				? [
						{
							type: "log",
							category: "info",
							text: "This file doesn't have any exports",
						},
					]
				: buildSuggestionAdvice(
						name,
						exportedNames,
						{
							formatItem: (name) => {
								const {location, source} = formatExportedName(name);

								if (location !== undefined) {
									if (location.start === undefined) {
										name = markup`<filelink target="${location.filename}">${name}</filelink>`;
									} else {
										name = markup`<filelink target="${location.filename}" line="${location.start.line}" column="${location.start.column}">${name}</filelink>`;
									}
								}

								if (source !== undefined) {
									name += markup` <dim>(from <filelink target="${source}" />)</dim>`;
								}

								return name;
							},
						},
					),
		}),
		UNKNOWN_EXPORT_POSSIBLE_UNEXPORTED_LOCAL: (
			name: string,
			source: string,
			location: SourceLocation,
		) => ({
			message: markup`Couldn't find export <emphasis>${name}</emphasis> in <filelink emphasis target="${source}" />`,
			category: "resolver/unknownExport",
			advice: [
				{
					type: "log",
					category: "info",
					text: markup`However we found a matching local variable in <filelink emphasis target="${location.filename}" />. Did you forget to export it?`,
				},
				{
					type: "frame",
					location,
				},
			],
		}),
	},
	SPDX: {
		UNKNOWN_LICENSE: (id: string, knownLicenses: Array<string>) => ({
			message: markup`Unknown SPDX license <emphasis>${id}</emphasis>`,
			advice: buildSuggestionAdvice(id, knownLicenses),
		}),
		VALID_LICENSE_WITH_MISSING_DASH: (possibleCorrectLicense: string) => ({
			message: `Missing dash between SPDX license name and version`,
			advice: [
				{
					type: "log",
					category: "info",
					text: `Did you mean <emphasis>${possibleCorrectLicense}</emphasis>?`,
				},
			],
		}),
		WITH_RIGHT_LICENSE_ONLY: "Only a license id can be on the right side of a WITH",
		OPERATOR_NOT_BETWEEN_EXPRESSION: "Can only use AND/OR in between an expression",
		PLUS_NOT_AFTER_LICENSE: "A plus can only come after a license id",
		UNOPENED_PAREN: "Nothing open to close",
	},
	// @romejs/js-parser
	JS_PARSER: {
		UNTERMINATED_BLOCK_COMMENT: "Unterminated comment",
		UNTERMINATED_JSX_STRING: "Unterminated string constant",
		INVALID_UNICODE_ESCAPE: "Invalid Unicode escape",
		EXPECTED_UNICODE_ESCAPE: "Expecting Unicode escape sequence \\uXXXX",
		BAD_HEX_ESCAPE: "Bad character escape sequence",
		OCTAL_IN_STRICT_MODE: "Octal literal in strict mode",
		UNTERMINATED_TEMPLATE: "Unterminated template",
		UNTERMINATED_STRING: "Unterminated string constant",
		OUT_OF_BOUND_CODE_POINT: "Code point out of bounds",
		IDENTIFIER_AFTER_NUMBER: "Identifier directly after number",
		OCTAL_BIGINT: "A bigint can't be an octal",
		DECIMAL_BIGINT: "A bigint can't have a decimal",
		INVALID_NUMBER: "Invalid number",
		LEGACY_OCTAL_IN_STRICT_MODE: "Legacy octal literals are not allowed in strict mode",
		INVALID_INT_TOKEN: "Invalid or unexpected int token",
		UNICODE_ESCAPE_IN_REGEX_FLAGS: "Regular expression flags can't contain unicode escapes",
		UNTERMINATED_REGEX: "Unterminated regular expression",
		DANGLING_BACKSLASH_IN_REGEX: "Dangling backslash in a regular expression",
		EXPECTED_RELATIONAL_OPERATOR: "Expected relational operator",
		UNEXPECTED_SPACE: "Unexpected space",
		EXPECTED_SEMI_OR_LINE_TERMINATOR: "Expected a semicolon or a line terminator",
		GET_SET_CLASS_CONSTRUCTOR: "Constructor can't have get/set modifier",
		ASYNC_CLASS_CONSTRUCTOR: "Constructor cannot be async",
		GENERATOR_CLASS_CONSTRUCTOR: "Constructor cannot be a generator",
		DUPLICATE_CLASS_CONSTRUCTOR: "Duplicate constructor in the same class",
		UNKNOWN_CLASS_PROPERTY_START: "Unknown class property start",
		CLASS_STATIC_PROTOTYPE_PROPERTY: "Classes may not have static property named prototype",
		CLASS_PRIVATE_FIELD_NAMED_CONSTRUCTOR: "Classes may not have a private field named '#constructor'",
		CLASS_PROPERTY_NAME_CONSTRUCTOR: "Classes may not have a non-static field named 'constructor'",
		PROTO_PROP_REDEFINITION: "Redefinition of __proto__ property",
		MISSING_CONDITIONAL_SEPARATOR: "Missing conditional expression consequent separator",
		WRAP_EXPONENTIATION: "Illegal expression. Wrap left hand side or entire exponentiation in parentheses.",
		DELETE_LOCAL_VARIABLE_IN_STRICT: "Deleting local variable in strict mode",
		DELETE_PRIVATE_FIELD: "Deleting a private field is not allowed",
		TAGGED_TEMPLATE_IN_OPTIONAL_CHAIN: "Tagged Template Literals are not allowed in optionalChain",
		YIELD_NAME_IN_GENERATOR: "Can not use 'yield' as identifier inside a generator",
		AWAIT_NAME_IN_ASYNC: "Can not use 'await' as identifier inside an async function",
		EMPTY_PARENTHESIZED_EXPRESSION: "Parenthesized expression didnt contain anything",
		AWAIT_IN_ASYNC_PARAMS: "await is not allowed in async function parameters",
		YIELD_IN_GENERATOR_PARAMS: "yield is not allowed in generator parameters",
		FLOW_TYPE_CAST_IN_TS: "Flow type cast expressions aren't allowed in TypeScript",
		PARENTHESIZED_FUNCTION_PARAMS: "Function parameters can't be parenthesized",
		NEW_WITH_TYPESCRIPT_TYPE_ARGUMENTS_NO_PARENS: "In TypeScript, a new expression with type arguments must have parens",
		INVALID_TEMPLATE_ESCAPE: "Invalid escape sequence in template",
		EXPECTED_IDENTIFIER: "Expected an identifier",
		IMPORT_EXACT_ARGUMENTS: "import() requires exactly one argument",
		IMPORT_TRAILING_COMMA: "Trailing comma is disallowed inside import(...) arguments",
		IMPORT_SPREAD: "Spread is not allowed in import()",
		IMPORT_NEW_CALLEE: "Cannot use new with import(...)",
		SUPER_OUTSIDE_METHOD: "super is only allowed in object methods and classes",
		INVALID_SUPER_SUFFIX: "Invalid super suffix operator",
		AWAIT_OUTSIDE_ASYNC: "Can't use await outside of an async function",
		AWAIT_STAR: "await* has been removed from the async functions proposal. Use Promise.all() instead.",
		NEW_TARGET_OUTSIDE_CLASS: "new.target can only be used in functions or class properties",
		MULTIPLE_DESTRUCTURING_RESTS: "Cannot have multiple rest elements when destructuring",
		TRAILING_COMMA_AFTER_REST: "A trailing comma is not permitted after the rest element",
		GETTER_WITH_PARAMS: "getter should have no parameters",
		SETTER_WITH_REST: "setter function argument must not be a rest parameter",
		SETTER_NOT_ONE_PARAM: "setter should have exactly one param",
		ASYNC_GETTER_SETTER: "An object setter/getter can't be async",
		GENERATOR_GETTER_SETTER: "An object setter/getter can't be a generator",
		ARGUMENTS_IN_CLASS_FIELD: "'arguments' is not allowed in class field initializer",
		NON_SIMPLE_PARAM_IN_EXPLICIT_STRICT_FUNCTION: "Non-simple parameter in strict mode",
		STRICT_DIRECTIVE_IN_NON_SIMPLE_PARAMS: "Illegal 'use strict' directive in function with non-simple parameter list",
		OBJECT_PROPERTY_WITH_TYPE_PARAMETERS: "Object property cannot have type parameters",
		ILLEGAL_VARIANCE: "Variance is not allowed here",
		OBJECT_METHOD_IN_PATTERN: "Object methods aren't allowed in object patterns",
		IMPORT_META_OUTSIDE_MODULE: `import.meta may only appear in a module`,
		EXPECTED_ARROW_AFTER_ASYNC_TYPE_PARAMS: "Expected arrow because we are a possible async arrow and type annotated parameters were present",
		INVALID_OBJECT_PATTERN_PROP: "Invalid property node for object pattern",
		ASYNC_OBJECT_METHOD_LINE_BREAK: "There shouldn't be any newlines between async and the rest of the function",
		SPACE_BETWEEN_PRIVATE_HASH: "Unexpected space between # and identifier",
		CONFUSING_CALL_ARGUMENT: "Function parameter type annotation? Possibly forgot curlies around an object. Possibly forgot async keyword.",
		EXPECTED_ARROW_AFTER_TYPE_PARAMS: "Expected an arrow function after this type parameter declaration",
		REQUIRED_CLASS_NAME: "Class name is required",
		JSX_ELEM_TYPE_ARGUMENTS_OUTSIDE_TS: "JSX element type arguments are only allowed in TS",
		UNWRAPPED_ADJACENT_JHX: `Adjacent JSX elements must be wrapped in an enclosing tag. Did you want a JSX fragment <>...</>?`,
		CONFUSED_OR: "Unexpected ||, did you mean just |?",
		INVALID_ASSIGNMENT_TARGET: "Not a valid assignment target",
		IMPORT_KIND_SPECIFIER_ON_IMPORT_DECLARATION_WITH_KIND: "The `type` and `typeof` keywords on named imports can only be used on regular `import` statements. It cannot be used with `import type` or `import typeof` statements",
		DESTRUCTURING_IN_IMPORT: "ES2015 named imports do not destructure. Use another statement for destructuring after the import.",
		IMPORT_TYPE_STAR: "import * is not allowed",
		IMPORT_MISSING_SOURCE: "import missing a source",
		EXPORT_TYPE_NAMESPACE: "Can't have a type export namespacer specifier",
		EXPORT_MISSING_FROM: "Expected `from` for an export node",
		EXPORT_FROM_NOT_STRING: "Export from only allows strings",
		BINDING_MEMBER_EXPRESSION: "Binding member expression",
		INVALID_OBJECT_PATTERN_PROPERTY: "Not a valid assignment object pattern property",
		OBJECT_PATTERN_CANNOT_CONTAIN_METHODS: "Object pattern cannot contains methods",
		INVALID_ASSIGNMENT_PATTERN_OPERATOR: "Only '=' operator can be used for specifying default value.",
		INVALID_OBJECT_REST_ARGUMENT: "Invalid rest operator's argument",
		INVALID_EXPORT_DEFAULT: "Only expressions, functions or classes are allowed as the `default` export.",
		INVALID_EXPORT_DECLARATION: "Invalid export declaration",
		DESTRUCTURING_REST_ELEMENT_NOT_LAST: `The rest element has to be the last element when destructuring`,
		REST_INVALID_ARGUMENT: "Invalid rest operator's argument",
		EXPORT_ASYNC_NO_FUNCTION_KEYWORD: "Started with `export async` so we expected to receive an async function but no function keyword was found",
		TYPE_CAST_WITHOUT_ANNOTATION: "Type cast expression has no type annotation. Did you mean for this to be a function parameter?",
		TYPE_CAST_CANNOT_BE_OPTIONAL: "Type cast expressions cannot be optional. Did you mean for this to be a function parameter?",
		TYPE_CAST_EXPECTED_PARENS: "The type cast expression is expected to be wrapped with parentheses",
		INVALID_ASYNC_ARROW_WITH_TYPE_PARAMS: "Invalid async arrow with type parameters",
		TYPE_NUMERIC_LITERAL_PLUS: "Numeric literal type annotations cannot stand with a +, omit it instead",
		TYPE_NUMERIC_LITERAL_EXPECTED: `Unexpected token, expected "number"`,
		JSX_INVALID_ATTRIBUTE_VALUE: "JSX attribute value should be either an expression or a quoted JSX text",
		JSX_UNCLOSED_SELF_CLOSING_TAG: "Unclosed JSX element open",
		JSX_UNCLOSED_CLOSING_TAG: "Unclosed JSX element close",
		JSX_EMPTY_ATTRIBUTE_VALUE: "JSX attribute cannot be an empty expression",
		JSX_UNKNOWN_IDENTIFIER_TOKEN: "Unknown JSX identifier token",
		TS_IMPORT_ARG_NOT_STRING: "Argument in a type import must be a string literal",
		TS_CONSTANT_NOT_LITERAL: "Only literal values are allowed as a constant type",
		TS_INVALID_SIGNATURE_BINDING_NODE: "Invalid node in signature binding list",
		TS_REQUIRED_FOLLOWS_OPTIONAL: "A required element cannot follow an optional element.",
		TS_TEMPLATE_LITERAL_WITH_SUBSTITUION: "Template literal types cannot have any substitution",
		TS_UNKNOWN_NON_ARRAY_START: "Unknown TS non array type start",
		TS_INVALID_READONLY_MODIFIER: "'readonly' type modifier is only permitted on array and tuple literal types.",
		TS_EXTERNAL_MODULE_REFERENCE_ARG_NOT_STRING: "TypeScript require() must have a single string argument",
		TS_UNKNOWN_DECLARE_START: "Unknown TypeScript declare start",
		TS_UNEXPECTED_CAST_IN_PARAMETER_POSITION: "Unexpected type cast in parameter position",
		TS_DISABLED_BUT_ACCESSIBILITY_OR_READONLY: "Accessibility and readonly syntax found but TS is not enabled",
		TS_PARAMETER_PROPERTY_BINDING_PATTERN: "A parameter property may not be declared using a binding pattern.",
		TYPE_ANNOTATION_AFTER_ASSIGNMENT: "Type annotations must come before default assignments, e.g. instead of `age = 25: number` use `age: number = 25`",
		TYPE_BINDING_PARAMETER_OPTIONAL: "A binding pattern parameter cannot be optional in an implementation signature.",
		ILLEGAL_FUNCTION_IN_STRICT: "In strict mode code, functions can only be declared at top level or inside a block",
		ILLEGAL_FUNCTION_IN_NON_STRICT: "In non-strict mode code, functions can only be declared at top level, inside a block, or as the body of an if statement",
		ILLEGAL_GENERATOR_DEFINITION: "Generators can only be declared at the top level or inside a block",
		ILLEGAL_ASYNC_DEFINITION: "Async functions can only be declared at the top level or inside a block",
		LEXICAL_DECLARATION_IN_SINGLE_STATEMENT_CONTEXT: "Lexical declaration cannot appear in a single-statement context",
		IMPORT_EXPORT_MUST_TOP_LEVEL: "'import' and 'export' may only appear at the top level",
		REGULAR_FOR_AWAIT: "Can't have an await on a regular for loop",
		RETURN_OUTSIDE_FUNCTION: "'return' outside of function",
		MULTIPLE_DEFAULT_CASE: "Multiple default clauses",
		SWITCH_STATEMENT_OUTSIDE_CASE: "Statement outside of a case or default block",
		NEWLINE_AFTER_THROW: "Illegal newline after throw",
		TRY_MISSING_FINALLY_OR_CATCH: "Missing catch or finally clause",
		INVALID_LABEL_DECLARATION: "Invalid labeled declaration",
		WITH_IN_STRICT: "'with' in strict mode",
		OCTAL_IN_STRICT: "Octal literal in strict mode",
		FOR_IN_OF_WITH_INITIALIZER: "Loop variable declaration may not have an initializer",
		CONST_WITHOUT_INITIALIZER: "A constant must have an initializer",
		COMPLEX_BINDING_WITHOUT_INITIALIZER: "Complex binding patterns require an initialization value",
		ACCESSOR_WITH_TYPE_PARAMS: "An accessor cannot have type parameters",
		UNEXPECTED_SPREAD: "Unexpected spread",
		DUPLICATE_LABEL: (label: string, loc: undefined | SourceLocation) => ({
			message: markup`Label <emphasis>${label}</emphasis> is already declared`,
			advice: buildDuplicateLocationAdvice([loc]),
		}),
		UNKNOWN_LABEL: (label: undefined | string) => ({
			message: label === undefined
				? "No loop label found"
				: markup`Unknown label <emphasis>${label}</emphasis>`,
		}),
		IMPORT_EXPORT_IN_SCRIPT: (manifestPath: string) => ({
			message: `<emphasis>import</emphasis> and <emphasis>export</emphasis> can only appear in a module`,
			advice: [
				// TODO this advice is pointless if you have syntax extensions enabled
				{
					type: "log",
					category: "info",
					text: "Change the extension to <emphasis>.mjs</emphasis> to turn this file into a module",
				},
				{
					type: "log",
					category: "info",
					text: `Add <emphasis>"type": "module"</emphasis> to your <filelink emphasis target="${manifestPath}" />`,
				},
			],
		}),
		SUPER_CALL_OUTSIDE_CONSTRUCTOR: {
			message: "super() is only valid inside a class constructor of a subclass",
			advice: [
				{
					type: "log",
					category: "info",
					text: "Maybe a typo in the method name ('constructor') or not extending another class?",
				},
			],
		},
		JSX_DISABLED: {
			message: "JSX syntax isn't enabled",
			advice: [
				{
					type: "log",
					category: "info",
					text: "Are you using <emphasis>TypeScript</emphasis>? Change the file extension to <emphasis>.tsx</emphasis>",
				},
				{
					type: "log",
					category: "info",
					text: "Are you using <emphasis>Flow</emphasis>? Add a <emphasis>@flow</emphasis> comment annotation to the top of the file",
				},
				{
					type: "log",
					category: "info",
					text: "Not using either? Change the file extension to <emphasis>.jsx</emphasis>",
				},
				// TODO you can also add `@jsx whatever` at the top of a file
			],
		},
		JSX_IN_TS_EXTENSION: {
			message: "JSX isn't allowed in regular TypeScript files",
			advice: [
				{
					type: "log",
					category: "info",
					text: "Change the file extension to <emphasis>.tsx</emphasis> to enable JSX support",
				},
			],
		},
		INVALID_PARENTEHSIZED_LVAL: (patternType: undefined | "object" | "array") => ({
			message: "Invalid parenthesized binding",
			advice: patternType === "object"
				? [
						{
							type: "log",
							category: "info",
							text: "Did you use `({a}) = 0` instead of `({a} = 0)`?",
						},
					]
				: patternType === "array"
					? [
							{
								type: "log",
								category: "info",
								text: "Did you use `([a]) = 0` instead of `([a] = 0)`?",
							},
						]
					: [],
		}),
		EXPECTED_COMMA_SEPARATOR: (context: string) => ({
			message: `Expected a comma to separate items in ${context}`,
		}),
		INVALID_LEFT_HAND_SIDE: (context: string) => ({
			message: `Invalid left-hand side in ${context}`,
		}),
		TS_EMPTY_LIST: (descriptor: string) => ({
			message: `${descriptor} list cannot be empty`,
		}),
		JSX_EXPECTED_CLOSING_TAG: (name: string, openingLoc: SourceLocation) => ({
			message: `Expected a corresponding JSX closing tag for <emphasis>${name}</emphasis>`,
			advice: buildJSXOpeningAdvice(name, openingLoc),
		}),
		JSX_EXPECTED_CLOSING_FRAGMENT_TAG: (
			name: string,
			openingLoc: SourceLocation,
		) => ({
			message: "Expected JSX closing fragment tag",
			advice: buildJSXOpeningAdvice(name, openingLoc),
		}),
		JSX_UNKNOWN_CHILD_START: (name: string, openingLoc: SourceLocation) => ({
			message: "Unknown JSX children start",
			advice: buildJSXOpeningAdvice(name, openingLoc),
		}),
		JSX_UNCLOSED_ELEMENT: (name: string, openingLoc: SourceLocation) => ({
			message: "Unclosed JSX element",
			advice: buildJSXOpeningAdvice(name, openingLoc),
		}),
		TS_REQUIRED: (label: string) => ({
			message: `A ${label} is only valid inside of a TypeScript file`,
			advice: [
				{
					type: "log",
					category: "info",
					text: "To enable <emphasis>TypeScript</emphasis> support, the file extension should end in <emphasis>.ts</emphasis> or <emphasis>.tsx</emphasis>",
				},
			],
		}),
		DUPLICATE_EXPORT: (name: string, existing: SourceLocation) => ({
			message: name === "default"
				? "Only one default export allowed per module."
				: `\`${name}\` has already been exported. Exported identifiers must be unique.`,
			advice: buildDuplicateLocationAdvice([existing]),
		}),
		NEW_IN_OPTIONAL_CHAIN: (responsiblePointer?: DiagnosticLocation) => ({
			message: "constructors in/after an Optional Chain are not allowed",
			advice: responsiblePointer && [
				{
					type: "log",
					category: "info",
					text: "Optional chain member responsible",
				},
				{
					type: "frame",
					location: responsiblePointer,
				},
			],
		}),
		UNKNOWN_EXPRESSION_ATOM_START: (context: string) => ({
			message: `Unknown start to an ${context}`,
		}),
		INVALID_META_PROPERTY: (metaName: string, propertyName: string) => ({
			message: `The only valid meta property for ${metaName} is ${metaName}.${propertyName}`,
		}),
		ARGUMENT_CLASH_IN_STRICT: (name: string, loc: undefined | SourceLocation) => ({
			message: markup`Argument <emphasis>${name}</emphasis> name clash in strict mode`,
			advice: buildDuplicateLocationAdvice([loc]),
		}),
		RESERVED_WORD: (word: string) => ({
			message: `${word} is a reserved word`,
		}),
		UNEXPECTED_KEYWORD: (keyword: string) => ({
			message: `Unexpected keyword ${keyword}`,
		}),
		UNEXPECTED_TOKEN: (
			expected: undefined | string,
			possibleShiftMistake: boolean,
		) => ({
			message: expected === undefined
				? "Unexpected token"
				: `Unexpected token, expected ${expected}`,
			advice: possibleShiftMistake
				? [
						{
							type: "log",
							category: "info",
							text: `Did you accidently hold shift?`,
						},
					]
				: [],
		}),
		EXPECTED_CLOSING: (name: string, char: string, location: DiagnosticLocation) => ({
			message: `Unclosed ${name}`,
			advice: [
				{
					type: "log",
					category: "info",
					text: `We expected to find the closing character <emphasis>${char}</emphasis> here`,
				},
				{
					type: "frame",
					location,
				},
			],
		}),
		EXPECTED_KEYWORD: (keyword: string) => ({
			message: markup`Expected keyword ${keyword}`,
		}),
		ESCAPE_SEQUENCE_IN_WORD: (word: string) => ({
			message: markup`${word} can't contain a unicode escape`,
		}),
		EXPECTED_ENABLE_SYNTAX: (syntaxName: string) => ({
			message: markup`Expected ${syntaxName} syntax to be enabled`,
		}),
		UNEXPECTED_HASH: (exclamationFollowed: boolean) => ({
			message: "Unexpected character #",
			advice: exclamationFollowed
				? [
						{
							type: "log",
							category: "info",
							text: "Did you want to write a hashbang? A hashbang can only be the first thing in a file.",
						},
					]
				: [],
		}),
		UNEXPECTED_UNICODE_CHARACTER: (
			char: string,
			unicodeName: string,
			equivalentChar: string,
			equivalentName: string,
		) => ({
			message: markup`Unexpected Unicode character '<emphasis>${char}</emphasis>' (<emphasis>${unicodeName}</emphasis>)`,
			advice: [
				{
					type: "log",
					category: "info",
					text: markup`Did you mean '<emphasis>${equivalentChar}</emphasis>' (<emphasis>${equivalentName}</emphasis>)? Both characters look the same, but are not.`,
				},
			],
		}),
		EXPECTED_NUMBER_IN_RADIX: (radix: number) => ({
			message: `Expected number in radix ${String(radix)}`,
		}),
		INVALID_IDENTIFIER_NAME: (name: string) => ({
			message: `Invalid identifier ${name}`,
		}),
		ESCAPE_SEQUENCE_IN_KEYWORD: (keyword: string) => ({
			message: `Escape sequence in keyword ${keyword}`,
		}),
	},
	// @romejs/js-analysis
	TYPE_CHECK: {
		NOT_CALLABLE: {
			category: "typeCheck/uncallable",
			message: `This type isn't callable`,
		},
		INCOMPATIBILITY: (upper: string, originLoc: undefined | SourceLocation) => ({
			category: "typeCheck/incompatible",
			message: "Type incompatibility found",
			advice: [
				{
					type: "log",
					category: "error",
					text: `This type is incompatible with expected type of`,
				},
				originLoc === undefined
					? {
							type: "log",
							category: "info",
							text: upper,
						}
					: {
							type: "frame",
							location: {
								...originLoc,
								marker: upper,
							},
						},
			],
		}),
		UNKNOWN_IMPORT: (
			importedName: string,
			source: string,
			possibleNames: Array<string>,
		) => ({
			category: "typeCheck/unknownImport",
			message: `Unknown import '${importedName}' in '${source}'`,
			advice: buildSuggestionAdvice(importedName, possibleNames),
		}),
		UNKNOWN_PROP: (key: string, possibleNames: Array<string>) => ({
			message: markup`Property ${key} not found in`,
			category: "typeCheck/unknownProperty",
			advice: buildSuggestionAdvice(key, possibleNames),
		}),
		UNDECLARED_VARIABLE: (name: string, possibleNames: Array<string>) => ({
			category: "typeCheck/undeclaredVariable",
			message: markup`Undeclared variable ${name}`,
			advice: buildSuggestionAdvice(name, possibleNames),
		}),
		NOT_EXHAUSTIVE: (only: string, target: string) => ({
			category: "typeCheck/notExhaustive",
			//message += `but allows ${this.extraenous.map(type => this.utils.humanize(type)).join(' | ')}`;
			message: `Expected only a ${only} but got ${target}`,
		}),
		MISSING_CONDITION: (missing: Array<string>) => ({
			category: "typeCheck/missingCondition",
			message: `Missing the conditions ${missing.join(", ")}`,
		}),
	},
	// @romejs/consume
	CONSUME: {
		SET_PROPERTY_NON_OBJECT: "Attempted to set a property on a non-object",
		EXPECTED_JSON_VALUE: "Expected a JSON value",
		EXPECTED_OBJECT: "Expected object",
		EXPECTED_ARRAY: "Expected array",
		EXPECTED_DATE: "Expected a date",
		EXPECTED_BOOLEAN: "Expected a boolean",
		EXPECTED_STRING: "Expected a string",
		EXPECTED_BIGINT: "Expected a bigint",
		EXPECTED_NUMBER: "Expected a number",
		EXPECTED_URL: "Expected a URL",
		EXPECTED_VALID_NUMBER: "Expected valid number",
		EXPECTED_ABSOLUTE_PATH: "Expected an absolute file path",
		EXPECTED_RELATIVE_PATH: "Expected a relative file path",
		EXPECTED_EXPLICIT_RELATIVE_PATH: "Expected an explicit relative file path. This is one that starts with <emphasis>./</emphasis> or <emphasis>../</emphasis>",
		INVALID: "Invalid value",
		EXPECTED_NUMBER_BETWEEN: (min: UnknownNumber, max: UnknownNumber) => ({
			message: `Expected number between ${min} and ${max}`,
		}),
		EXPECTED_NUMBER_HIGHER: (num: UnknownNumber) => ({
			message: `Expected number higher than ${num}`,
		}),
		EXPECTED_NUMBER_LOWER: (num: UnknownNumber) => ({
			message: `Expected number lower than ${num}`,
		}),
		INVALID_STRING_SET_VALUE: (value: string, validValues: Array<string>) => ({
			message: markup`Invalid value <emphasis>${value}</emphasis>`,
			advice: [
				{
					type: "log",
					category: "info",
					text: "Possible values are",
				},
				{
					type: "list",
					list: validValues.map((str) => escapeMarkup(str)),
				},
			],
		}),
		UNUSED_PROPERTY: (key: string, type: string, knownProperties: Array<string>) => ({
			message: markup`Unknown <emphasis>${key}</emphasis> ${type}`,
			advice: buildSuggestionAdvice(
				key,
				knownProperties,
				{
					ignoreCase: true,
				},
			),
		}),
	},
	// @romejs/codec-js-manifest
	MANIFEST: {
		TOO_MANY_HASH_PARTS: "Too many hashes",
		MISSING_HOSTED_GIT_USER: "Missing user",
		MISSING_HOSTED_GIT_REPO: "Missing repo",
		TOO_MANY_HOSTED_GIT_PARTS: "Expected only 2 parts",
		EMPTY_NPM_PATTERN: "Missing rest of npm dependency pattern",
		TOO_MANY_NPM_PARTS: "Too many @ signs",
		STRING_BIN_WITHOUT_NAME: "A string bin is only allowed if the manifest has a name property",
		MISSING_REPO_URL: "Missing repo URL",
		MIXED_EXPORTS_PATHS: "Cannot mix a root conditional export with relative paths",
		NAME_EXCEEDS: `cannot exceed 214 characters`,
		INVALID_NAME_START: `cannot start with a dot or underscore`,
		ORG_WITH_NO_PACKAGE_NAME: `contains an org but no package name`,
		ORG_TOO_MANY_PARTS: `contains too many name separators`,
		REDUNDANT_ORG_NAME_START: "Redundant <emphasis>@</emphasis> in org name",
		INVALID_NAME_CHAR: (char: string) => ({
			message: markup`The character <emphasis>${char}</emphasis> isn't allowed`,
		}),
		INCORRECT_CASING: (typoKey: string, correctKey: string) => ({
			message: `${typoKey} has incorrect casing, should be ${correctKey}`,
		}),
		INCORRECT_CAMEL_CASING: (typoKey: string, correctKey: string) => ({
			message: `${typoKey} isn't correctly camel cased when it should be ${correctKey}`,
		}),
		TYPO: (typoKey: string, correctKey: string) => ({
			message: `${typoKey} is a typo of ${correctKey}`,
		}),
	},
	// @romejs/project
	PROJECT_CONFIG: {
		BOOLEAN_CATEGORY: (enabled: boolean) => ({
			message: `Expected an object here but got a boolean`,
			advice: [
				{
					type: "log",
					category: "info",
					text: `You likely wanted \`{"enabled": ${String(enabled)}}\` instead`,
				},
			],
		}),
		RECURSIVE_CONFIG: "Recursive config",
	},
});<|MERGE_RESOLUTION|>--- conflicted
+++ resolved
@@ -292,15 +292,12 @@
 	},
 	// @romejs/js-compiler
 	LINT: {
-<<<<<<< HEAD
 		NO_WILL_UPDATE_SET_STATE: {
 			category: "lint/noWillUpdateSetState",
 			message: "Avoid <emphasis>this.setState</emphasis> in <emphasis>componentWillUpdate</emphasis>",
-=======
 		JSX_A11Y_ANCHOR_HAS_CONTENT: {
 			category: "lint/jsxA11yAnchorHasContent",
 			message: "Anchor must have content and the content must be accessible by a screen reader.",
->>>>>>> d7383e0b
 		},
 		NO_DID_UPDATE_SET_STATE: {
 			category: "lint/noDidUpdateSetState",
