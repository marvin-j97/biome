/**
 * Copyright (c) Facebook, Inc. and its affiliates.
 *
 * This source code is licensed under the MIT license found in the
 * LICENSE file in the root directory of this source tree.
 */

// Add imports in alphabetical order.
import defaultExportSameBasename from './defaultExportSameBasename';
import disallowMultipleSpacesInRegularExpressionLiterals from './disallowMultipleSpacesInRegularExpressionLiterals';
import disallowVar from './disallowVar';
import emptyBlocks from './emptyBlocks';
import getterReturn from './getterReturn';
import noAsyncPromiseExecutor from './noAsyncPromiseExecutor';
import noCompareNegZero from './noCompareNegZero';
import noCondAssign from './noCondAssign';
import noDeleteVars from './noDeleteVars';
import noDebugger from './noDebugger';
import noDupeArgs from './noDupeArgs';
import noDuplicateKeys from './noDuplicateKeys';
<<<<<<< HEAD
import disallowVar from './disallowVar';
import noEmptyCharacterClass from './noEmptyCharacterClass';
=======
import noFunctionAssign from './noFunctionAssign';
import noImportAssign from './noImportAssign';
import noLabelVar from './noLabelVar';
import noTemplateCurlyInString from './noTemplateCurlyInString';
import noUnsafeFinally from './noUnsafeFinally';
import sparseArray from './sparseArray';
import undeclaredVariables from './undeclaredVariables';
import unsafeNegation from './unsafeNegation';
import unusedVariables from './unusedVariables';
>>>>>>> e3a88b9f

// Add transforms in alphabetical order.
export const lintTransforms = [
  defaultExportSameBasename,
  disallowMultipleSpacesInRegularExpressionLiterals,
  disallowVar,
  emptyBlocks,
  getterReturn,
  noAsyncPromiseExecutor,
  noCompareNegZero,
  noCondAssign,
  noDebugger,
  noDeleteVars,
  noDupeArgs,
  noDuplicateKeys,
<<<<<<< HEAD
  disallowVar,
  noEmptyCharacterClass,
=======
  noFunctionAssign,
  noImportAssign,
  noLabelVar,
  noTemplateCurlyInString,
  noUnsafeFinally,
  sparseArray,
  undeclaredVariables,
  unsafeNegation,
  unusedVariables,
>>>>>>> e3a88b9f
];<|MERGE_RESOLUTION|>--- conflicted
+++ resolved
@@ -18,10 +18,7 @@
 import noDebugger from './noDebugger';
 import noDupeArgs from './noDupeArgs';
 import noDuplicateKeys from './noDuplicateKeys';
-<<<<<<< HEAD
-import disallowVar from './disallowVar';
 import noEmptyCharacterClass from './noEmptyCharacterClass';
-=======
 import noFunctionAssign from './noFunctionAssign';
 import noImportAssign from './noImportAssign';
 import noLabelVar from './noLabelVar';
@@ -31,7 +28,6 @@
 import undeclaredVariables from './undeclaredVariables';
 import unsafeNegation from './unsafeNegation';
 import unusedVariables from './unusedVariables';
->>>>>>> e3a88b9f
 
 // Add transforms in alphabetical order.
 export const lintTransforms = [
@@ -47,10 +43,7 @@
   noDeleteVars,
   noDupeArgs,
   noDuplicateKeys,
-<<<<<<< HEAD
-  disallowVar,
   noEmptyCharacterClass,
-=======
   noFunctionAssign,
   noImportAssign,
   noLabelVar,
@@ -60,5 +53,4 @@
   undeclaredVariables,
   unsafeNegation,
   unusedVariables,
->>>>>>> e3a88b9f
 ];